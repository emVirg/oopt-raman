--- conflicted
+++ resolved
@@ -81,79 +81,4 @@
 
     calculed = NLI._fwm_efficiency(delta_beta, np.array([delta_rho]), z, alpha0)
 
-<<<<<<< HEAD
-    npt.assert_allclose(calculed,expected,rtol=1E-5)
-
-def test_nli():
-    # FIBER PARAMETERS
-    fiber_information = namedtuple('FiberInformation', 'length attenuation_coefficient raman_coefficient beta2 beta3 gamma')
-    attenuation_coefficient_p = namedtuple('Attenuation_coeff','alpha_power')
-    attenuation_coefficient_p.alpha_power = np.array([np.log(10) * 0.18895E-3 / 10])
-    fiber_information.attenuation_coefficient = attenuation_coefficient_p
-    fiber_information.beta2 = -21.27e-27  # s^2/m
-    fiber_information.beta3 = beta3 = 0  # s^3/m
-    fiber_information.gamma = 1.3e-3  # 1/W/m
-
-    model_parameters = namedtuple('NLIParameters', 'method frequency_resolution verbose')
-    model_parameters.method = 'ggn_integral'
-    model_parameters.frequency_resolution = 1e9
-    model_parameters.verbose = False
-
-    # WDM COMB PARAMETERS
-    roll_off = 0.1
-    symbol_rate = 32e9
-    # num_channels = 91
-    # delta_f = 50e9
-    # start_f = 191.0e12
-
-    # SPECTRUM
-    spectral_information = namedtuple('SpectralInformation', 'carriers')
-    channel = namedtuple('Channel', 'channel_number frequency baud_rate roll_off power')
-    power = namedtuple('Power', 'signal nonlinear_interference amplified_spontaneous_emission')
-
-    # COMPARE WITH MATLAB RESULTS
-    csv_files_dir = './tests/resources/'
-    f_axis = (1E+12) * np.loadtxt(open(csv_files_dir + 'f_axis.csv', 'rb'), delimiter=',')
-    z_array = (1E+3) * np.loadtxt(open(csv_files_dir + 'z_array.csv', 'rb'), delimiter=',')
-    rho = np.loadtxt(open(csv_files_dir + 'raman_profile.csv'), delimiter=',')
-    A = np.exp((-attenuation_coefficient_p.alpha_power / 2) * z_array)
-    for i in range(len(rho)):
-        rho[i] = np.multiply(rho[i], A)
-    f_channel = (1E+12) * np.loadtxt(open(csv_files_dir + 'f_channel.csv', 'rb'), delimiter=',')
-    f_channel = f_channel[range(11)]
-    l = len(f_channel)
-    cut_index = [*range(1,l+1)]
-    pch = 0.50119E-03 * np.ones(l)
-    channel_numbers = range(l)
-    carriers = tuple(channel(i + 1, f_channel[i], symbol_rate, roll_off, power(pch[i], 0, 0)) for i in channel_numbers)
-    spectrum = spectral_information(carriers=carriers)
-    raman_solver = namedtuple('RamanSolver', 'stimulated_raman_scattering spectral_information')
-    raman_solver.spectral_information = spectrum
-    stimulated_raman_scattering = namedtuple('stimulated_raman_scattering', ' rho z frequency ')
-    stimulated_raman_scattering = stimulated_raman_scattering(rho=rho, z=z_array, frequency=f_axis)
-    raman_solver = raman_solver(stimulated_raman_scattering=stimulated_raman_scattering, spectral_information=spectrum)
-
-    nlint = nli.NLI(fiber_information=fiber_information)
-    nlint.srs_profile = raman_solver
-    nlint.model_parameters = model_parameters
-    carriers_nli = [nlint.compute_nli(carrier, *carriers)
-                    for carrier in carriers if (carrier.channel_number in cut_index)]
-
-    # PLOT RESULTS
-    p_cut = [carrier.power.signal for carrier in sorted(spectrum.carriers, key=attrgetter('frequency')) if
-             (carrier.channel_number in cut_index)]
-    f_cut = [carrier.frequency for carrier in sorted(spectrum.carriers, key=attrgetter('frequency')) if
-             (carrier.channel_number in cut_index)]
-
-    rho_end = interp1d(raman_solver.stimulated_raman_scattering.frequency, raman_solver.stimulated_raman_scattering.rho[:, -1])
-    p_cut = np.array(p_cut) * (rho_end(f_cut)) ** 2
-
-    snr_nl = 10*np.log10(p_cut / carriers_nli)
-    print(snr_nl)
-    osnr_nl = [34.87001733, 34.58858743, 34.46470382, 34.38424991, 34.32143473, 34.28745844, 34.26041349,
-               34.25713172, 34.27668589, 34.35232055, 34.60162964]
-
-    npt.assert_allclose(snr_nl, osnr_nl, rtol=1E-6)
-=======
-    npt.assert_allclose(calculed,expected,rtol=1E-5)
->>>>>>> 1d3714e4
+    npt.assert_allclose(calculed,expected,rtol=1E-5)