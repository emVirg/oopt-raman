import os
import datetime
import csv
import numpy as np
from collections import namedtuple
from raman import nli
import raman.utilities as ut
import raman.raman as rm
import matplotlib.pyplot as plt
from operator import attrgetter
from scipy.interpolate import interp1d


def raman_gain_efficiency_from_csv(csv_file_name):
    with open(csv_file_name) as csv_file:
        cr_data = csv.reader(csv_file, delimiter=',')
        next(cr_data, None)
        cr = np.array([])
        frequency_cr = np.array([])
        for row in cr_data:
            frequency_cr = np.append(frequency_cr, float(row[0]))
            cr = np.append(cr, float(row[1]))

    return cr, frequency_cr


def main(fiber_information, spectral_information, raman_solver, model_params, cut_list):
    raman_solver.stimulated_raman_scattering  # Compute SRS profile
<<<<<<< HEAD

=======
>>>>>>> 1d3714e4
    nlint = nli.NLI(fiber_information=fiber_information)
    nlint.srs_profile = raman_solver
    nlint.model_parameters = model_params

    carriers_nli = [nlint.compute_nli(carrier, *spectral_information.carriers)
                    for carrier in spectral_information.carriers
                    if carrier.channel_number in cut_list]

    return carriers_nli


if __name__ == '__main__':

    # FIBER PARAMETERS
    cr_file_name = './raman_gain_efficiency/SSMF.csv'
    cr, frequency_cr = raman_gain_efficiency_from_csv(cr_file_name)

    fiber_length = np.array([100e3])
    attenuation_coefficient_p = np.array([0.046e-3])
    frequency_attenuation = np.array([193.5e12])

    gamma = 1.27e-3     # 1/W/m
    beta2 = 21.27e-27   # s^2/m
    beta3 = 0.0344e-39   # s^3/m

    # WDM COMB PARAMETERS
    num_channels = 91
    delta_f = 50e9
    pch = 1e-3

    cut_list = range(5, num_channels, 5)
  
    roll_off = 0.1
    symbol_rate = 32e9
    start_f = 191.0e12

    # ODE SOLVER PARAMETERS
    z_resolution = 1e3
    tolerance = 1e-8
    verbose_raman = 2

    # NLI PARAMETERS
    f_resolution_nli = 2e9
    verbose_nli = 1
    method_nli = 'ggn_integral'

    # FIBER
    fiber_info = namedtuple('FiberInformation', 'length attenuation_coefficient raman_coefficient beta2 beta3 gamma')
    attenuation_coefficient = namedtuple('AttenuationCoefficient', 'alpha_power frequency')
    raman_coefficient = namedtuple('RamanCoefficient', 'cr frequency')

    att_coeff = attenuation_coefficient(alpha_power=attenuation_coefficient_p, frequency=frequency_attenuation)
    raman_coeff = raman_coefficient(cr=cr, frequency=frequency_cr)
    fiber = fiber_info(length=fiber_length, attenuation_coefficient=att_coeff, raman_coefficient=raman_coeff,
                                        gamma=gamma, beta2=beta2, beta3=beta3)

    # SPECTRUM
    spectral_information = namedtuple('SpectralInformation', 'carriers')
    channel = namedtuple('Channel', 'channel_number frequency baud_rate roll_off power')
    power = namedtuple('Power', 'signal nonlinear_interference amplified_spontaneous_emission')

    carriers = tuple(channel(1 + ii, start_f + (delta_f * ii), symbol_rate, roll_off, power(pch, 0, 0))
                     for ii in range(0, num_channels))
    spectrum = spectral_information(carriers=carriers)

    # SOLVER PARAMETERS
    raman_solver_information = namedtuple('RamanSolverInformation', ' z_resolution tolerance verbose')
    solver_parameters = raman_solver_information(z_resolution=z_resolution,
                                                 tolerance=tolerance, verbose=verbose_raman)

    # NLI PARAMETERS
    nli_parameters = namedtuple('NLIParameters', 'method frequency_resolution verbose')
    model_params = nli_parameters(method=method_nli, frequency_resolution=f_resolution_nli, verbose=verbose_nli)

    raman_solver = rm.RamanSolver(fiber)
    raman_solver.spectral_information = spectrum
    raman_solver.solver_params = solver_parameters

    carriers_nli = main(fiber, spectrum, raman_solver, model_params, cut_list)

    # PLOT RESULTS
    p_cut = [carrier.power.signal for carrier in sorted(spectrum.carriers, key=attrgetter('frequency'))
             if carrier.channel_number in cut_list]
    f_cut = [carrier.frequency for carrier in sorted(spectrum.carriers, key=attrgetter('frequency'))
             if carrier.channel_number in cut_list]

    rho_end = interp1d(raman_solver.stimulated_raman_scattering.frequency, raman_solver.stimulated_raman_scattering.rho[:,-1])
    p_cut = np.array(p_cut) * (rho_end(f_cut))**2

    snr_nl = p_cut / carriers_nli

    fig1 = plt.figure()
    plt.plot(f_cut, 10*np.log10(p_cut)+30, '*')
    plt.plot(f_cut, 10*np.log10(carriers_nli)+30, '*')
    plt.xlabel('Frequency [Hz]')
    plt.ylabel('Power [dBm]')
    plt.grid()

    fig2 = plt.figure()
    plt.plot(f_cut, 10*np.log10(snr_nl), '-o')
    plt.xlabel('Frequency [Hz]')
    plt.ylabel(r'$SNR_{NL}$ [dB]')
    plt.grid()

    plt.show()<|MERGE_RESOLUTION|>--- conflicted
+++ resolved
@@ -26,10 +26,7 @@
 
 def main(fiber_information, spectral_information, raman_solver, model_params, cut_list):
     raman_solver.stimulated_raman_scattering  # Compute SRS profile
-<<<<<<< HEAD
-
-=======
->>>>>>> 1d3714e4
+    
     nlint = nli.NLI(fiber_information=fiber_information)
     nlint.srs_profile = raman_solver
     nlint.model_parameters = model_params
