# OOPT-Raman

oopt-raman is a python library for evaluating the stimulated Raman scattering in optical communication systems.
The Raman solver is implemented solving the set of pump and probe ordirary differential equations.

### Installation

`oopt-raman` can be installed from the repository.
```sh
$ git clone https://github.com/Telecominfraproject/oopt-raman.git
$ cd oopt-raman
<<<<<<< HEAD
=======
$ git checkout develop
>>>>>>> abaaf096
$ python3 setup.py install
```

### Instructions on how run the example

The example needs `matplotlib`. To install it, you can use pip.
```sh
$ pip install matplotlib
```

Then you have to navigate to the example folder.
```sh
$ cd /oopt-raman/examples
```

<<<<<<< HEAD
Launch the examples
```sh
$ python3  main_raman_amplifier.py
=======
Launch the example
```sh
$ python3  main_c_band_raman_amplifier.py
>>>>>>> abaaf096
```<|MERGE_RESOLUTION|>--- conflicted
+++ resolved
@@ -9,10 +9,7 @@
 ```sh
 $ git clone https://github.com/Telecominfraproject/oopt-raman.git
 $ cd oopt-raman
-<<<<<<< HEAD
-=======
 $ git checkout develop
->>>>>>> abaaf096
 $ python3 setup.py install
 ```
 
@@ -28,13 +25,7 @@
 $ cd /oopt-raman/examples
 ```
 
-<<<<<<< HEAD
-Launch the examples
+Launch the example
 ```sh
 $ python3  main_raman_amplifier.py
-=======
-Launch the example
-```sh
-$ python3  main_c_band_raman_amplifier.py
->>>>>>> abaaf096
 ```